--- conflicted
+++ resolved
@@ -364,15 +364,14 @@
       }
     });
 
-<<<<<<< HEAD
-    // Emit run_workflow event to start the workflow
-    try {
-      socket.emit("run_workflow", {
-        flowId: workflowId,
-        token: authToken,
-        input: input || {},
-=======
-  try {
+    // Create payload for workflow run
+    const payload = {
+      flowId: workflowId,
+      token: authToken,
+      input: input || {},
+    };
+    
+    // Log what we're about to do
     console.log("Emitting run_workflow event with payload:", {
       flowId: payload.flowId,
       hasInput: !!payload.input,
@@ -381,7 +380,7 @@
       socketConnected: socket.connected
     });
     
-    // Emit the run_workflow event to start the workflow
+    // Emit run_workflow event to start the workflow
     socket.emit("run_workflow", payload, (ack: any) => {
       // Optional acknowledgment callback, helpful for debugging
       if (ack) {
@@ -394,26 +393,16 @@
   } catch (error: any) {
     console.error(`Error emitting workflow event: ${error.message}`);
     console.error(`Error stack: ${error.stack}`);
-    if (eventHandlers.run_error) {
-      (eventHandlers.run_error as any)({
+    if (handlers.run_error) {
+      (handlers.run_error as any)({
         message: error.message,
         stack: error.stack,
->>>>>>> 686e8559
       });
-    } catch (error) {
-      console.error("Failed to emit run_workflow event:", error);
+    } else {
       throw new WorkflowError(
         "Failed to start workflow execution", 
         error instanceof Error ? error : undefined
       );
     }
-  } catch (error) {
-    if (error instanceof WorkflowError) {
-      throw error;
-    }
-    throw new WorkflowError(
-      "Failed to run workflow", 
-      error instanceof Error ? error : undefined
-    );
   }
 };